#!/usr/bin/env python3
import time

from test_framework.test_framework import TestFramework
from config.node_config import GENESIS_PRIV_KEY
from mine_with_market_test import PRICE_PER_SECTOR
from utility.submission import create_submission, submit_data
from utility.utils import wait_until, assert_equal, estimate_st_performance


class PrunerTest(TestFramework):

    def setup_params(self):
        self.num_blockchain_nodes = 1
        self.num_nodes = 1
        self.zgs_node_configs[0] = {
<<<<<<< HEAD
            "db_max_num_chunks": 32 * 1024 * 1024,
            # "miner_key": GENESIS_PRIV_KEY,
=======
            "db_max_num_sectors": 16 * 1024,
>>>>>>> dbd865fd
            "prune_check_time_s": 1,
            "prune_batch_wait_time_ms": 1,
        }
        self.enable_market = True
        self.mine_period = int(45 / self.block_time)
        self.lifetime_seconds = 240
        self.launch_wait_seconds = 15
        self.log.info("Contract Info: Est. block time %.2f, Mine period %d", self.block_time, self.mine_period)

    def run_test(self):
        # difficulty = int(2**256 / 5 / estimate_st_performance())
        # self.mine_contract.set_quality(difficulty)

        client = self.nodes[0]

        chunk_data = b"\x02" * 5 * 1024 * 1024 * 1024
        submissions, data_root = create_submission(chunk_data)
        self.contract.submit(submissions, tx_prarams = {"value": int(len(chunk_data) / 256 * PRICE_PER_SECTOR * 1.1)})
        wait_until(lambda: self.contract.num_submissions() == 1)
        wait_until(lambda: client.zgs_get_file_info(data_root) is not None)

        segment = submit_data(client, chunk_data)
        self.log.info("segment: %s", len(segment))
        # Wait for 1 sec for the shard config to be updated
        time.sleep(1)
        shard_config = client.rpc.zgs_getShardConfig()
        shard_id = int(shard_config["shardId"])
        num_shard = int(shard_config["numShard"])

        wait_until(lambda: self.reward_contract.first_rewardable_chunk() != 0, timeout=180)
        first_rewardable = self.reward_contract.first_rewardable_chunk() * 32 * 1024
        # Wait for 1 sec for the no reward segments to be pruned.
        time.sleep(1)
        # Wait for chunks to be removed.
        for i in range(len(segment)):
            seg = client.zgs_download_segment(data_root, i * 1024, (i + 1) * 1024)
            if i < first_rewardable or i % num_shard != shard_id:
                assert_equal(seg, None)
            else:
                assert_equal(len(seg), 349528)


if __name__ == "__main__":
    PrunerTest().main()<|MERGE_RESOLUTION|>--- conflicted
+++ resolved
@@ -14,12 +14,8 @@
         self.num_blockchain_nodes = 1
         self.num_nodes = 1
         self.zgs_node_configs[0] = {
-<<<<<<< HEAD
-            "db_max_num_chunks": 32 * 1024 * 1024,
+            "db_max_num_sectors": 32 * 1024 * 1024,
             # "miner_key": GENESIS_PRIV_KEY,
-=======
-            "db_max_num_sectors": 16 * 1024,
->>>>>>> dbd865fd
             "prune_check_time_s": 1,
             "prune_batch_wait_time_ms": 1,
         }
