--- conflicted
+++ resolved
@@ -102,30 +102,8 @@
                         block_hash_cache,
                     };
 
-<<<<<<< HEAD
-                    let (mut start_block_number, mut start_block_hash) = if log_sync_manager
-                        .config
-                        .force_log_sync_from_start_block_number
-                    {
-                        let block_number = log_sync_manager.config.start_block_number;
-                        let block_hash = log_sync_manager.get_block(block_number.into()).await?.1;
-                        (block_number, block_hash)
-                    } else {
-                        match log_sync_manager.store.get_sync_progress()? {
-                            // No previous progress, so just use config.
-                            None => {
-                                let block_number = log_sync_manager.config.start_block_number;
-                                let block_hash =
-                                    log_sync_manager.get_block(block_number.into()).await?.1;
-                                (block_number, block_hash)
-                            }
-                            Some((block_number, block_hash)) => (block_number, block_hash),
-                        }
-                    };
-=======
                     let (mut start_block_number, mut start_block_hash) =
                         get_start_block_number_with_hash(&log_sync_manager).await?;
->>>>>>> 041f5f12
 
                     let (mut finalized_block_number, mut finalized_block_hash) =
                         match log_sync_manager.get_block(BlockNumber::Finalized).await {
